--- conflicted
+++ resolved
@@ -48,11 +48,7 @@
 
             log::debug!("call-core: calling {} with arguments: {:?}", local_or_import.name(), inputs);
 
-<<<<<<< HEAD
-            let outputs = local_or_import.call_async(runtime.store, &inputs).await.map_err(|_| {
-=======
-            let outputs = local_or_import.call(runtime.store, &inputs).map_err(|e| {
->>>>>>> 2a2288f2
+            let outputs = local_or_import.call_async(runtime.store, &inputs).await.map_err(|e| {
                 InstructionError::from_error_kind(
                     instruction.clone(),
                     InstructionErrorKind::LocalOrImportCall {
