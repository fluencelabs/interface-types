--- conflicted
+++ resolved
@@ -22,7 +22,6 @@
     // here it's known that all interface values have the same type
     for value in array_values {
         match value {
-<<<<<<< HEAD
             IValue::Boolean(value) => seq_writer.write_u8(writer, value as _),
             IValue::S8(value) => seq_writer.write_u8(writer, value as _),
             IValue::S16(value) => seq_writer.write_array(writer, value.to_le_bytes()),
@@ -32,26 +31,10 @@
             IValue::U16(value) => seq_writer.write_array(writer, value.to_le_bytes()),
             IValue::U32(value) => seq_writer.write_array(writer, value.to_le_bytes()),
             IValue::U64(value) => seq_writer.write_array(writer, value.to_le_bytes()),
-            IValue::U128(value) => seq_writer.write_array(writer, value.to_le_bytes()),
             IValue::I32(value) => seq_writer.write_array(writer, value.to_le_bytes()),
             IValue::I64(value) => seq_writer.write_array(writer, value.to_le_bytes()),
             IValue::F32(value) => seq_writer.write_array(writer, value.to_le_bytes()),
             IValue::F64(value) => seq_writer.write_array(writer, value.to_le_bytes()),
-=======
-            IValue::Boolean(value) => seq_writer.write_u8(value as _),
-            IValue::S8(value) => seq_writer.write_u8(value as _),
-            IValue::S16(value) => seq_writer.write_array(value.to_le_bytes()),
-            IValue::S32(value) => seq_writer.write_array(value.to_le_bytes()),
-            IValue::S64(value) => seq_writer.write_array(value.to_le_bytes()),
-            IValue::U8(value) => seq_writer.write_array(value.to_le_bytes()),
-            IValue::U16(value) => seq_writer.write_array(value.to_le_bytes()),
-            IValue::U32(value) => seq_writer.write_array(value.to_le_bytes()),
-            IValue::U64(value) => seq_writer.write_array(value.to_le_bytes()),
-            IValue::I32(value) => seq_writer.write_array(value.to_le_bytes()),
-            IValue::I64(value) => seq_writer.write_array(value.to_le_bytes()),
-            IValue::F32(value) => seq_writer.write_array(value.to_le_bytes()),
-            IValue::F64(value) => seq_writer.write_array(value.to_le_bytes()),
->>>>>>> 5df26387
             IValue::String(value) => {
                 let offset = writer.write_bytes(value.as_bytes())? as u32;
 
