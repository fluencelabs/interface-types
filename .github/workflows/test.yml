--- conflicted
+++ resolved
@@ -23,16 +23,4 @@
         uses: actions-rust-lang/setup-rust-toolchain@v1
 
       - name: Compile the library
-<<<<<<< HEAD
-        shell: bash
-        run: |
-          export PATH="$HOME/.cargo/bin:$PATH"
-          cargo build --release
-
-      # - name: Run all the tests
-      #   shell: bash
-      #   run: |
-      #     cargo test --release
-=======
-        run: cargo build --release
->>>>>>> b1267354
+        run: cargo build --release